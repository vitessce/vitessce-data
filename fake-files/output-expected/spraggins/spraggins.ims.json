{
  "dimensions": [
    "mz",
    "y",
    "x"
  ],
  "zarrConfig": {
<<<<<<< HEAD
    "store": "https://vitessce-data.storage.googleapis.com/0.0.23/master_release/spraggins",
=======
    "store": "https://s3.amazonaws.com/vitessce-data/0.0.24/master_release/spraggins/",
>>>>>>> 297a49bf
    "path": "spraggins.ims.zarr"
  },
  "domain": [
    0,
    1
  ],
  "transform": {
    "scale": 20.0,
    "translate": [
      1000,
      20
    ]
  }
}<|MERGE_RESOLUTION|>--- conflicted
+++ resolved
@@ -5,11 +5,7 @@
     "x"
   ],
   "zarrConfig": {
-<<<<<<< HEAD
-    "store": "https://vitessce-data.storage.googleapis.com/0.0.23/master_release/spraggins",
-=======
-    "store": "https://s3.amazonaws.com/vitessce-data/0.0.24/master_release/spraggins/",
->>>>>>> 297a49bf
+    "store": "https://vitessce-data.storage.googleapis.com/0.0.24/master_release/spraggins",
     "path": "spraggins.ims.zarr"
   },
   "domain": [
