#!/usr/bin/env bash
set -o errexit

die() { set +v; echo "$*" 1>&2 ; exit 1; }

if [ "$#" -ne 0 ]; then
    die 'Collects source data, processes it, and pushes to S3.
    No commandline arguments, but looks for two environment variables:
    "NO_PUSH=true" will fetch and process data, but not push to S3.
    "CI=true" will use fixtures, rather than fetching, and also will not push to S3.
    '
fi

main() {
    echo
    echo 'Input:'
    ls -lh "$INPUT"/

    echo
    echo 'Output:'
    ls -lh "$OUTPUT"/

    echo
    echo "Processing Linnarsson data"
<<<<<<< HEAD
    ./scripts/process_linnarsson.sh -b "$BASE" -i "$INPUT/linnarsson" -o "$OUTPUT/linnarsson" -t "$S3_TARGET"

    echo
    echo "Processing Dries data"
    ./scripts/process_dries.sh -b "$BASE" -i "$INPUT/dries" -o "$OUTPUT/dries" -t "$S3_TARGET"

    echo
    echo "Processing Wang data"
    ./scripts/process_wang.sh -b "$BASE" -i "$INPUT/wang" -o "$OUTPUT/wang" -t "$S3_TARGET"
=======
    ./scripts/process_linnarsson.sh -b "$BASE" -i "$INPUT" -o "$OUTPUT" -t "$S3_TARGET"

    echo
    echo "Processing Dries data"
    ./scripts/process_dries.sh -b "$BASE" -i "$INPUT" -o "$OUTPUT" -t "$S3_TARGET"

    echo
    echo "Processing Wang data"
    ./scripts/process_wang.sh -b "$BASE" -i "$INPUT" -o "$OUTPUT" -t "$S3_TARGET"
>>>>>>> 9dcbadfe

    echo 'AWS:'
    if [[ "$CI" = 'true' ]] || [[ "$NO_PUSH" = 'true' ]]
    then
        echo 'CI: Skip push to AWS'
    else
        # Exclude the *HUGE* PNGs in the base directory:
        # The tiles for S3 are in subdirectories;
        # We keep the PNGs around because it takes a long time to generate them.
        aws s3 cp --exclude "$OUTPUT/*.png" --recursive "$OUTPUT" s3://"$S3_TARGET"
    fi
}

### Globals

BASE=`dirname "$0"`
S3_TARGET=`cat s3_target.txt`

if [[ "$CI" = 'true' ]]
then
    wget() {
        die "Add fixture to 'fake-files/input': Should not 'wget' in test run: 'wget $*'"
    }
    FILES="$BASE/fake-files"
else
    FILES="$BASE/big-files"
fi

INPUT="$FILES/input"
OUTPUT="$FILES/output"

[ -d "$INPUT" ] || mkdir "$INPUT"
<<<<<<< HEAD
[ -d "$INPUT/linnarsson" ] || mkdir "$INPUT/linnarsson"
[ -d "$INPUT/dries" ] || mkdir "$INPUT/dries"
[ -d "$INPUT/wang" ] || mkdir "$INPUT/wang"

[ -d "$OUTPUT" ] || mkdir "$OUTPUT"
[ -d "$OUTPUT/linnarsson" ] || mkdir "$OUTPUT/linnarsson"
[ -d "$OUTPUT/dries" ] || mkdir "$OUTPUT/dries"
[ -d "$OUTPUT/wang" ] || mkdir "$OUTPUT/wang"
=======
[ -d "$OUTPUT" ] || mkdir "$OUTPUT"
>>>>>>> 9dcbadfe

### Main

main<|MERGE_RESOLUTION|>--- conflicted
+++ resolved
@@ -22,7 +22,6 @@
 
     echo
     echo "Processing Linnarsson data"
-<<<<<<< HEAD
     ./scripts/process_linnarsson.sh -b "$BASE" -i "$INPUT/linnarsson" -o "$OUTPUT/linnarsson" -t "$S3_TARGET"
 
     echo
@@ -32,17 +31,6 @@
     echo
     echo "Processing Wang data"
     ./scripts/process_wang.sh -b "$BASE" -i "$INPUT/wang" -o "$OUTPUT/wang" -t "$S3_TARGET"
-=======
-    ./scripts/process_linnarsson.sh -b "$BASE" -i "$INPUT" -o "$OUTPUT" -t "$S3_TARGET"
-
-    echo
-    echo "Processing Dries data"
-    ./scripts/process_dries.sh -b "$BASE" -i "$INPUT" -o "$OUTPUT" -t "$S3_TARGET"
-
-    echo
-    echo "Processing Wang data"
-    ./scripts/process_wang.sh -b "$BASE" -i "$INPUT" -o "$OUTPUT" -t "$S3_TARGET"
->>>>>>> 9dcbadfe
 
     echo 'AWS:'
     if [[ "$CI" = 'true' ]] || [[ "$NO_PUSH" = 'true' ]]
@@ -75,7 +63,6 @@
 OUTPUT="$FILES/output"
 
 [ -d "$INPUT" ] || mkdir "$INPUT"
-<<<<<<< HEAD
 [ -d "$INPUT/linnarsson" ] || mkdir "$INPUT/linnarsson"
 [ -d "$INPUT/dries" ] || mkdir "$INPUT/dries"
 [ -d "$INPUT/wang" ] || mkdir "$INPUT/wang"
@@ -84,9 +71,7 @@
 [ -d "$OUTPUT/linnarsson" ] || mkdir "$OUTPUT/linnarsson"
 [ -d "$OUTPUT/dries" ] || mkdir "$OUTPUT/dries"
 [ -d "$OUTPUT/wang" ] || mkdir "$OUTPUT/wang"
-=======
-[ -d "$OUTPUT" ] || mkdir "$OUTPUT"
->>>>>>> 9dcbadfe
+
 
 ### Main
 
