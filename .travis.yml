<<<<<<< HEAD
# The following is sourced from https://github.com/libvips/pyvips/blob/master/.travis.yml

=======
>>>>>>> 2f405e6e
env:
  global:
    - VIPS_VERSION_MAJOR=8
    - VIPS_VERSION_MINOR=7
    - VIPS_VERSION_MICRO=1
    - PATH=$HOME/vips/bin:$PATH
    - LD_LIBRARY_PATH=$HOME/vips/lib:$LD_LIBRARY_PATH
    - PKG_CONFIG_PATH=$HOME/vips/lib/pkgconfig:$PKG_CONFIG_PATH

dist: trusty

addons:
  apt:
    packages:
      - libexpat1-dev
      - gettext
      - liblcms2-dev
      - libmagickwand-dev
      - libopenexr-dev
      - libcfitsio3-dev
      - libgif-dev
      - libgs-dev
      - libgsf-1-dev
      - libmatio-dev
      - libopenslide-dev
      - liborc-0.4-dev
      - libpango1.0-dev
      - libpoppler-glib-dev
      - librsvg2-dev
      - libwebp-dev
      - libfftw3-dev
      - libglib2.0-dev

<<<<<<< HEAD
# The following is our own code

=======
>>>>>>> 2f405e6e
language: python
python:
  - '3.6'
cache: pip
<<<<<<< HEAD

# The following is sourced from https://github.com/libvips/pyvips/blob/master/.travis.yml

before_install:
  - ./install-vips.sh --without-python
  - pip install -U setuptools

# The following is our own code

=======
before_install:
  - uname -a
  - bash install-vips.sh --without-python
  - pip install -U setuptools
>>>>>>> 2f405e6e
install:
  - pip install -r requirements.txt
  - pip install -r requirements-dev.txt
script:
  - ./test.sh<|MERGE_RESOLUTION|>--- conflicted
+++ resolved
@@ -1,8 +1,5 @@
-<<<<<<< HEAD
 # The following is sourced from https://github.com/libvips/pyvips/blob/master/.travis.yml
 
-=======
->>>>>>> 2f405e6e
 env:
   global:
     - VIPS_VERSION_MAJOR=8
@@ -36,31 +33,22 @@
       - libfftw3-dev
       - libglib2.0-dev
 
-<<<<<<< HEAD
 # The following is our own code
 
-=======
->>>>>>> 2f405e6e
 language: python
 python:
   - '3.6'
 cache: pip
-<<<<<<< HEAD
-
-# The following is sourced from https://github.com/libvips/pyvips/blob/master/.travis.yml
 
 before_install:
+  # The following is sourced from https://github.com/libvips/pyvips/blob/master/.travis.yml
   - ./install-vips.sh --without-python
   - pip install -U setuptools
 
-# The following is our own code
-
-=======
-before_install:
+  # The following is our own code
   - uname -a
   - bash install-vips.sh --without-python
   - pip install -U setuptools
->>>>>>> 2f405e6e
 install:
   - pip install -r requirements.txt
   - pip install -r requirements-dev.txt
