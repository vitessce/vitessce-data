--- conflicted
+++ resolved
@@ -14,21 +14,7 @@
 
 ## Install
 
-<<<<<<< HEAD
-`vitessce-data` requires Python 3. First, set up a clean environment. If you are using conda:
-```
-conda create python=3.6 -n vitessce-data
-# Confirm install, then:
-conda activate vitessce-data
-```
-Then install dependencies with `pip`:
-```
-pip install -r requirements.txt
-pip install -r requirements-dev.txt
-```
-=======
 Set up the `vitessce-data` environment using conda:
->>>>>>> 39b37fd2
 
 ```sh
 conda env create -f environment.yml
